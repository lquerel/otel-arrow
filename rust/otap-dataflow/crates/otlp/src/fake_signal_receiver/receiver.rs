--- conflicted
+++ resolved
@@ -72,14 +72,9 @@
     async fn start(
         self: Box<Self>,
         mut ctrl_msg_recv: local::ControlChannel,
-<<<<<<< HEAD
-        effect_handler: local::EffectHandler<OTLPSignal>,
-    ) -> Result<(), Error<OTLPSignal>> {
-        println!("Starting fake signal_receiver");
-=======
         effect_handler: local::EffectHandler<OTLPData>,
     ) -> Result<(), Error<OTLPData>> {
->>>>>>> 06c5982a
+        println!("Starting fake signal_receiver");
         //start event loop
         loop {
             tokio::select! {
